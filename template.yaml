theme: default # default || dark
organization: OMRON SINIC X
twitter: '@omron_sinicx'
<<<<<<< HEAD
title: 'When to Replan? An Adaptive Replanning Strategy for Autonomous Navigation using Deep Reinforcement Learning'
conference: ICRA2024
resources:
  paper: https://arxiv.org/abs/2304.12046
  code: https://github.com/omron-sinicx/when2replan # FIXME
  video: https://www.youtube.com/embed/W8nBFKDxsb0
  blog: # TODO
description: propose an adaptive replanning strategy using deep reinforcement learning
image: https://omron-sinicx.github.io/when2replan/assets/teaser.gif
url:
  https://omron-sinicx.github.io/when2replan
  # speakerdeck: b7a0614c24014dcbbb121fbb9ed234cd
authors:
  - name: Kohei Honda*
=======
title: 'Multi-Agent Behavior Retrieval: Retrieval-Augmented Policy Training for Cooperative Manipulation by Mobile Robots'
conference: IROS2024
resources:
  paper: https://arxiv.org/abs/1909.13111
  code: https://github.com/omron-sinicx/multipolar
  video: https://www.youtube.com/embed/W8nBFKDxsb0
  blog: https://medium.com/sinicx/multipolar-multi-source-policy-aggregation-for-transfer-reinforcement-learning-between-diverse-bc42a152b0f5
  huggingface: https://huggingface.co/
description: explore a new challenge in transfer RL, where only a set of source policies collected under unknown diverse dynamics is available for learning a target task efficiently.
image: https://omron-sinicx.github.io/multipolar/assets/teaser.png
url: https://omron-sinicx.github.io/multipolar
speakerdeck: b7a0614c24014dcbbb121fbb9ed234cd
authors:
  - name: So Kuroki
>>>>>>> 4e440da0
    affiliation: [1, 2]
    url: http://kohonda.github.io
    position: intern
  - name: Mai Nishimura
    affiliation: [1]
<<<<<<< HEAD
    position: research scientist
    url: https://yonetaniryo.github.io/
  - name: Mai Nishimura
    affiliation: [1]
    position: senior researcher
    url: https://denkiwakame.github.io
  - name: Tadashi Kozuno
    affiliation: [1]
    url: https://tadashik.github.io
contact_ids: ['omron', 3] #=> github issues, contact@sinicx.com, 2nd author
=======
    position: Senior Researcher
    url: https://denkiwakame.github.io
  - name: Tadashi Kozuno
    affiliation: [1]
    position: Senior Researcher
    url: https://sites.google.com/view/masashihamaya/home
    #  - name: Mai Nishimura
    #    affiliation: [1]
    #    url: https://denkiwakame.github.io
    #  - name: Asako Kanezaki
    #    affiliation: [2]
    #    url: https://kanezaki.github.io/
contact_ids: ['github', 'omron', 2] #=> github issues, contact@sinicx.com, 2nd author
>>>>>>> 4e440da0
affiliations:
  - OMRON SINIC X Corporation
  - Nagoya University
meta:
  - '* work done as an intern at OMRON SINIC X.'
bibtex: >
  @misc{honda2024replan,
        title={When to Replan? An Adaptive Replanning Strategy for Autonomous Navigation using Deep Reinforcement Learning},
        author={Kohei Honda and Ryo Yonetani and Mai Nishimura and Tadashi Kozuno},
        year={2024},
        eprint={2304.12046},
        archivePrefix={arXiv},
        primaryClass={cs.RO}
  }
header:
  bg_curve:
    sinic_curve.png
    #  bg_image: https://github.com/omron-sinicx/swarm-body/raw/main/images/teaser.jpg

teaser: teaser.png
overview: |
<<<<<<< HEAD
  The hierarchy of global and local planners is one of the most commonly utilized system designs in autonomous robot navigation. While the global planner generates a reference path from the current to goal locations based on the pre-built map, the local planner produces a kinodynamic trajectory to follow the reference path while avoiding perceived obstacles. To account for unforeseen or dynamic obstacles not present on the pre-built map, **``when to replan''** the reference path is critical for the success of safe and efficient navigation. However, determining the ideal timing to execute replanning in such partially unknown environments still remains an open question. In this work, we first conduct an extensive simulation experiment to compare several common replanning strategies and confirm that effective strategies are highly dependent on the environment as well as the global and local planners. Based on this insight, we then derive a new adaptive replanning strategy based on deep reinforcement learning, which can learn from experience to decide appropriate replanning timings in the given environment and planning setups. Our experimental results show that the proposed replanner can perform on par or even better than the current best-performing strategies in multiple situations regarding navigation robustness and efficiency.

method:
  - title: Adaptive Replanning using Deep Reinforcement Learning
    image: overview.png
    text: >
      We derive a replanning controller that can learn from its previous navigation experiences to create a better replanning
      timing for navigation efficiency and robustness. As illustrated in the following figure,
      the replanner’s action is essentially the same as that of existing replanning strategies, i.e., binary actions indicating whether or not to execute replanning to produce
      a new reference path for the local planner after the current
      time step. In other words, the replanner can potentially be
      utilized as a replacement module for the replanning strategy
      in existing planning frameworks, thus making it compatible
      with various combinations of planners and other modules.

results:
  - text: |
      ### v.s. Conventional Replanning Strategies
      <div uk-grid>
        <div class="uk-width-1-3 uk-text-center">
          <span class="uk-label uk-label-default">Distance-based</span>
          <video
            src="assets/distancebased.mp4"
            uk-video="autoplay:inview"
            loop
            muted
          />
        </div>
        <div class="uk-width-1-3 uk-text-center">
          <span class="uk-label uk-label-default">Stuck-based</span>
          <video
            src="assets/stuckbased.mp4"
            uk-video="autoplay:inview"
            loop
            muted
          />
        </div>
        <div class="uk-width-1-3 uk-text-center">
          <span class="uk-label uk-label-default">Time-based</span>
          <video
            src="assets/timebased.mp4"
            width="250px"
            uk-video="autoplay:inview"
            loop
            muted
          />
        </div>
      </div>
  - text: |
      We conduct a comprehensive simulation study to systematically evaluate the existing planning strategies and the DRL replanner.
      In this work, we compare four types of rule-based replanning available in ROS2 Navigation Stack.
      - Distance-based: determines replanning timings on the basis of traveled distance.
      - Stuck-based: decides to execute replans when the robot stops at the same position for a given $\Delta t_{\text{stuck}}$ seconds.
      - Time-based: performs replanning at every fixed period of $\Delta t_{\text{rep}}$ seconds.
      - Time w/patience: adopts *time-based* strategy when the robot is far rom the goal and changes to *stuck-based* otherwise, expecting to prevent a large detour near the goal.
  - text: |
      <h3>Selected Simulation Results</h3>
      <div uk-grid>
        <div class="uk-overflow-auto">
          <table class="uk-table uk-table-small uk-text-small uk-table-divider">
            <thead>
              <tr>
                <th>No ENTRY AREAS</th>
                <th colspan="5" class="uk-text-center">16</th>
              </tr>
              <tr>
                <th>Metric</th>
                <th>SR ⬆️</th>
                <th>CR ⬇️</th>
                <th>SGT ⬆️</th>
                <th>SPL ⬆️</th>
                <th>NR ⬇️</th>
              </tr>
            </thead>
            <tbody>
              <tr>
                <td>
                  No replan
                </td>
                <td>27</td>
                <td>10</td>
                <td>0.439</td>
                <td>0.270</td>
                <td>--</td>
              </tr>
              <tr>
                <td>
                  Distance-based<br/> Stuck-based <br/> Time-based <br/> Time w/ patience
                </td>
                <td>
                  62<br/>64<br/>70<br/>70
                </td>
                <td>
                  12<br/>13<br/>10<br/>10
                </td>
                <td>
                  0.509<br/>0.493<br/>0.538<br/>0.540
                </td>
                <td>
                  0.547<br/>0.605<br/>0.615<br/>0.615
                </td>
                <td>
                  2186<br/>739<br/>3076<br/>2956
                </td>
              </tr>
              <tr class="uk-active">
                <td class="uk-text-bold">Ours (DRL Replanner)</td>
                <td class="uk-text-bold">77</td>
                <td class="uk-text-bold">4</td>
                <td class="uk-text-bold">0.563</td>
                <td class="uk-text-bold">0.668</td>
                <td>2577</td>
              </tr>
            </tbody>
          </table>
        </div>
        <div class="uk-overflow-auto">
          <table class="uk-table uk-table-small uk-text-small uk-table-divider">
            <thead>
              <tr>
                <th colspan="5" class="uk-text-center">25</th>
              </tr>
              <tr>
                <th>SR ⬆️</th>
                <th>CR ⬇️</th>
                <th>SGT ⬆️</th>
                <th>SPL ⬆️</th>
                <th>NR ⬇️</th>
              </tr>
            </thead>
            <tbody>
              <tr>
                <td>24</td>
                <td class="uk-text-bold">4</td>
                <td>0.418</td>
                <td>0.240</td>
                <td>--</td>
              </tr>
              <tr>
                <td>
                  82<br/>71<br/>79<br/>79
                </td>
                <td>
                  12<br/>6<br/>12<br/>12
                </td>
                <td>
                  0.561<br/>0.482<br/>0.562<br/>0.564
                </td>
                <td>
                  0.705<br/>0.658<br/>0.688<br/>0.688
                </td>
                <td>
                  1995<br/>818<br/>2671<br/>2558
                </td>
              </tr>
              <tr class="uk-active">
                <td class="uk-text-bold">87</td>
                <td>6</td>
                <td class="uk-text-bold">0.600</td>
                <td class="uk-text-bold">0.751</td>
                <td>2066</td>
              </tr>
            </tbody>
          </table>
        </div>
      </div>

  - text: |
      |Metric||
      |------|------|
      |SR|Success Rate over 100 trials, where success is defined as the robot reaching the goal without collision.|
      |CR|Collision Rate over 100 trials.|
      |SGT|Success-weighted by normalized Goal Time.|
      |SPL|Averate Success-weighted normalized Path Length in the number of trials (100).|
      |NR|Number of Replanning over 100 trials.
  - text: |
      The table lists the quantitave evaluation results of 100 trials for each map layout with Dijkstra (Global) and DWA (Local) planners.
      Our DRL replanner, which learns from its experiences to seek better replanning timings, works comparably well or sometimes substantially bettern than the other rule-based strategies in each environment.

  - text: |
      ### v.s. Stuck-based Replanning
      <div uk-grid>
        <div class="uk-width-1-2 uk-text-center">
          <span class="uk-label uk-label-danger">Ours (DRL Replanner)</span>
          <video
            src="assets/n16-ours.mp4"
            uk-video="autoplay:inview"
            loop
            muted
          />
        </div>
        <div class="uk-width-1-2 uk-text-center">
          <span class="uk-label uk-label-default">Stuck-based</span>
           <video
             src="assets/n16-stuckbased.mp4"
             uk-video="autoplay:inview"
             loop
             muted
           />
        </div>
      </div>
      The stuck-based replanner can aggressively head towards the goal, especially when dynamic obstacles move out of the way. However, replanning after detecting a stuck situation is inefficient. In contrast, our method replans before getting stuck and quickly reaches the goal.

      ### v.s. Time-based Replanning
      <div uk-grid>
        <div class="uk-width-1-2 uk-text-center">
          <span class="uk-label uk-label-danger">Ours (DRL Replanner)</span>
          <video
            src="assets/n9-ours.mp4"
            class="uk-align-center uk-responsive-width"
            uk-video="autoplay:inview"
            loop
            muted
          />
        </div>
        <div class="uk-width-1-2 uk-text-center">
          <span class="uk-label uk-label-default">Time-based</span>
          <video
            src="assets/n9-timebased.mp4"
            class="uk-align-center uk-responsive-width"
            uk-video="autoplay:inview"
            loop
            muted
          />
        </div>
      </div>
      While the time-based method is efficient in scenes where obstacles are stationary, as it always tracks the shortest distance, in dynamic scenes, unnecessary replanning can lead to path oscillation, and cases where it fails to reach the goal have been observed. On the other hand, our proposed method efficiently reaches the goal by replanning only at key points.
=======
  This is a versatile template designed to satisfy your research project page needs, all while harnessing the power of **UIKit** and **React**. Built on the foundations of simplicity and flexibility, this template allows you to focus on expressing your ideas without the hassle of directly handling CSS—thanks to customizable SASS variables.
  With markdown as your canvas and $\KaTeX$ for precise equations, crafting clear and engaging project page becomes effortless. Whether you're unraveling complex theories or presenting your findings, this template aims to support your scholarly endeavors with grace and ease.
  *Need to edit HTML directly?* Fear not! In addition to markdown, you can also directly write HTML with ease. Feel empowered to craft your content exactly as you envision it, whether through markdown's simplicity or the precision of HTML.

body:
  - title: Media examples
    text: |
      You can access media files in `src/media/` using `assets/` paths

      <img src="assets/method.png" alt="" />

      See also [UIKit Video Components Documentation](https://getuikit.com/docs/video) and [Grid system](https://getuikit.com/docs/grid)
      <div class="uk-child-width-1-2@m" uk-grid>
        <div>
          <video
            src="assets/demo.mp4"
            loop
            muted
            uk-video="autoplay:inview"
            />
        </div>
        <div>
          <video
            src="assets/demo.mp4"
            loop
            muted
            uk-video="autoplay:inview"
            />
        </div>
      </div>
  - title: Markdown examples
    text: |
      Here's our demo text showcasing the power of markdown and KaTeX integration!
      Markdown allows you to easily format text using simple syntax.
      - **bold**
      - *italic*
      - `inline code`.

      You can also create headings of various levels:
      # Heading Level 1
      ## Heading Level 2
      ### Heading Level 3
      #### Heading Level 4
      Markdown allows you to create tables like the following:
      #### Motion Planning (MP) Dataset
      markdown version
      |Method|Opt|Exp|Hmean|
      |--|--|--|--|
      |BF| 65.8 (63.8, 68.0)| 44.1 (42.8, 45.5) | 44.8 (43.4, 46.3)|
      |WA*| 68.4 (66.5, 70.4)| 35.8 (34.5, 37.1) | 40.4 (39.0, 41.8)|
      |**Neural A*** | **87.7 (86.6, 88.9)**| 40.1 (38.9, 41.3) | 52.0 (50.7, 53.3)|

      Of course, you can also directly write tables in HTML if needed. For more details, refer to the [UIKit Table documentation](https://getuikit.com/docs/table).
      <h4>Motion Planning (MP) Dataset</h4>
      <p>HTML version</p>
      <div class="uk-overflow-auto">
        <table class="uk-table uk-table-small uk-text-small uk-table-divider">
          <thead>
            <tr>
              <th>Method</th>
              <th>Opt</th>
              <th>Exp</th>
              <th>Hmean</th>
            </tr>
          </thead>
          <tbody>
            <tr>
              <td>
                BF
                <br />
                WA*
              </td>
              <td>
                65.8 (63.8, 68.0)
                <br />
                68.4 (66.5, 70.4)
              </td>
              <td>
                44.1 (42.8, 45.5)
                <br />
                35.8 (34.5, 37.1)
              </td>
              <td>
                44.8 (43.4, 46.3)
                <br />
                40.4 (39.0, 41.8)
              </td>
            </tr>
            <tr>
              <td>
                SAIL
                <br />
                SAIL-SL
                <br />
                BB-A*
              </td>
              <td>
                5.7 (4.6, 6.8)
                <br />
                3.1 (2.3, 3.8)
                <br />
                31.2 (28.8, 33.5)
              </td>
              <td>
                58.0 (56.1, 60.0)
                <br />
                57.6 (55.7, 59.6)
                <br />
                52.0 (50.2, 53.9)
              </td>
              <td>
                7.7 (6.4, 9.0)
                <br />
                4.4 (3.5, 5.3)
                <br />
                31.1 (29.2, 33.0)
              </td>
            </tr>
            <tr class="uk-active">
              <td>
                Neural BF
                <br />
                <b>Neural A*</b>
              </td>
              <td>
                75.5 (73.8, 77.1)
                <br />
                <b>87.7 (86.6, 88.9)</b>
              </td>
              <td>
                45.9 (44.6, 47.2)
                <br />
                40.1 (38.9, 41.3)
              </td>
              <td>
                52.0 (50.7, 53.4)
                <br />
                52.0 (50.7, 53.3)
              </td>
            </tr>
          </tbody>
        </table>
      </div>
      <h3>Selected Path Planning Results</h3>
      <img
        src="assets/result1.png"
        class="uk-align-center uk-responsive-width"
        alt=""
      />
      <h3>Path Planning Results on SSD Dataset</h3>
      <img
        src="assets/result2.png"
        class="uk-align-center uk-responsive-width"
        alt=""
      />
  - title: KaTeX examples
    text: >
      $\KaTeX$ enables you to write mathematical expressions beautifully within your text (e.g. $\alpha$, $\beta$, $\gamma$ ).
      $$ax^2 + bx + c = 0$$
      $$ \int \oint \sum \prod $$
      $$ \begin{CD} A @>a>> B \\ @VbVV @AAcA \\ C @= D \end{CD} $$
      [KaTeX supports a wide range of mathematical symbols and equations](https://katex.org/docs/support_table.html), ensuring your technical content is both clear and visually appealing.
      With markdown for text formatting and KaTeX for mathematical expressions, our template empowers you to communicate complex ideas effectively. Whether you're writing a scientific paper or a technical blog post, harnessing these tools will elevate your content and engage your readers.
projects:
  - title: 'maru: a miniature-sized wheeled robot for swarm robotics research'
    journal: "CHI'24"
    img: 'https://github.com/omron-sinicx/swarm-body/raw/main/images/teaser.jpg'
    description: |
      "maru" (= miniature assemblage adaptive robot unit) is a custom-made, miniature-sized, two-wheeled robot designed specifically for tabletop swarm robotics research.
    url: https://github.com/omron-sinicx/swarm-body
  - title: 'Language-Guided Pattern Formation for Swarm Robotics with Multi-Agent Reinforcement Learning'
    journal: "IROS'24"
    img: 'https://github.com/omron-sinicx/swarm-body/raw/main/images/teaser.jpg'
    description: |
      "maru" (= miniature assemblage adaptive robot unit) is a custom-made, miniature-sized, two-wheeled robot designed specifically for tabletop swarm robotics research.
    url: https://github.com/omron-sinicx/swarm-body
>>>>>>> 4e440da0
<|MERGE_RESOLUTION|>--- conflicted
+++ resolved
@@ -1,7 +1,6 @@
 theme: default # default || dark
 organization: OMRON SINIC X
 twitter: '@omron_sinicx'
-<<<<<<< HEAD
 title: 'When to Replan? An Adaptive Replanning Strategy for Autonomous Navigation using Deep Reinforcement Learning'
 conference: ICRA2024
 resources:
@@ -16,28 +15,11 @@
   # speakerdeck: b7a0614c24014dcbbb121fbb9ed234cd
 authors:
   - name: Kohei Honda*
-=======
-title: 'Multi-Agent Behavior Retrieval: Retrieval-Augmented Policy Training for Cooperative Manipulation by Mobile Robots'
-conference: IROS2024
-resources:
-  paper: https://arxiv.org/abs/1909.13111
-  code: https://github.com/omron-sinicx/multipolar
-  video: https://www.youtube.com/embed/W8nBFKDxsb0
-  blog: https://medium.com/sinicx/multipolar-multi-source-policy-aggregation-for-transfer-reinforcement-learning-between-diverse-bc42a152b0f5
-  huggingface: https://huggingface.co/
-description: explore a new challenge in transfer RL, where only a set of source policies collected under unknown diverse dynamics is available for learning a target task efficiently.
-image: https://omron-sinicx.github.io/multipolar/assets/teaser.png
-url: https://omron-sinicx.github.io/multipolar
-speakerdeck: b7a0614c24014dcbbb121fbb9ed234cd
-authors:
-  - name: So Kuroki
->>>>>>> 4e440da0
     affiliation: [1, 2]
     url: http://kohonda.github.io
     position: intern
-  - name: Mai Nishimura
+  - name: Ryo Yonetani
     affiliation: [1]
-<<<<<<< HEAD
     position: research scientist
     url: https://yonetaniryo.github.io/
   - name: Mai Nishimura
@@ -48,21 +30,6 @@
     affiliation: [1]
     url: https://tadashik.github.io
 contact_ids: ['omron', 3] #=> github issues, contact@sinicx.com, 2nd author
-=======
-    position: Senior Researcher
-    url: https://denkiwakame.github.io
-  - name: Tadashi Kozuno
-    affiliation: [1]
-    position: Senior Researcher
-    url: https://sites.google.com/view/masashihamaya/home
-    #  - name: Mai Nishimura
-    #    affiliation: [1]
-    #    url: https://denkiwakame.github.io
-    #  - name: Asako Kanezaki
-    #    affiliation: [2]
-    #    url: https://kanezaki.github.io/
-contact_ids: ['github', 'omron', 2] #=> github issues, contact@sinicx.com, 2nd author
->>>>>>> 4e440da0
 affiliations:
   - OMRON SINIC X Corporation
   - Nagoya University
@@ -82,12 +49,11 @@
     sinic_curve.png
     #  bg_image: https://github.com/omron-sinicx/swarm-body/raw/main/images/teaser.jpg
 
-teaser: teaser.png
+teaser: teaser.gif
 overview: |
-<<<<<<< HEAD
   The hierarchy of global and local planners is one of the most commonly utilized system designs in autonomous robot navigation. While the global planner generates a reference path from the current to goal locations based on the pre-built map, the local planner produces a kinodynamic trajectory to follow the reference path while avoiding perceived obstacles. To account for unforeseen or dynamic obstacles not present on the pre-built map, **``when to replan''** the reference path is critical for the success of safe and efficient navigation. However, determining the ideal timing to execute replanning in such partially unknown environments still remains an open question. In this work, we first conduct an extensive simulation experiment to compare several common replanning strategies and confirm that effective strategies are highly dependent on the environment as well as the global and local planners. Based on this insight, we then derive a new adaptive replanning strategy based on deep reinforcement learning, which can learn from experience to decide appropriate replanning timings in the given environment and planning setups. Our experimental results show that the proposed replanner can perform on par or even better than the current best-performing strategies in multiple situations regarding navigation robustness and efficiency.
 
-method:
+body:
   - title: Adaptive Replanning using Deep Reinforcement Learning
     image: overview.png
     text: >
@@ -99,8 +65,6 @@
       utilized as a replacement module for the replanning strategy
       in existing planning frameworks, thus making it compatible
       with various combinations of planners and other modules.
-
-results:
   - text: |
       ### v.s. Conventional Replanning Strategies
       <div uk-grid>
@@ -311,182 +275,4 @@
           />
         </div>
       </div>
-      While the time-based method is efficient in scenes where obstacles are stationary, as it always tracks the shortest distance, in dynamic scenes, unnecessary replanning can lead to path oscillation, and cases where it fails to reach the goal have been observed. On the other hand, our proposed method efficiently reaches the goal by replanning only at key points.
-=======
-  This is a versatile template designed to satisfy your research project page needs, all while harnessing the power of **UIKit** and **React**. Built on the foundations of simplicity and flexibility, this template allows you to focus on expressing your ideas without the hassle of directly handling CSS—thanks to customizable SASS variables.
-  With markdown as your canvas and $\KaTeX$ for precise equations, crafting clear and engaging project page becomes effortless. Whether you're unraveling complex theories or presenting your findings, this template aims to support your scholarly endeavors with grace and ease.
-  *Need to edit HTML directly?* Fear not! In addition to markdown, you can also directly write HTML with ease. Feel empowered to craft your content exactly as you envision it, whether through markdown's simplicity or the precision of HTML.
-
-body:
-  - title: Media examples
-    text: |
-      You can access media files in `src/media/` using `assets/` paths
-
-      <img src="assets/method.png" alt="" />
-
-      See also [UIKit Video Components Documentation](https://getuikit.com/docs/video) and [Grid system](https://getuikit.com/docs/grid)
-      <div class="uk-child-width-1-2@m" uk-grid>
-        <div>
-          <video
-            src="assets/demo.mp4"
-            loop
-            muted
-            uk-video="autoplay:inview"
-            />
-        </div>
-        <div>
-          <video
-            src="assets/demo.mp4"
-            loop
-            muted
-            uk-video="autoplay:inview"
-            />
-        </div>
-      </div>
-  - title: Markdown examples
-    text: |
-      Here's our demo text showcasing the power of markdown and KaTeX integration!
-      Markdown allows you to easily format text using simple syntax.
-      - **bold**
-      - *italic*
-      - `inline code`.
-
-      You can also create headings of various levels:
-      # Heading Level 1
-      ## Heading Level 2
-      ### Heading Level 3
-      #### Heading Level 4
-      Markdown allows you to create tables like the following:
-      #### Motion Planning (MP) Dataset
-      markdown version
-      |Method|Opt|Exp|Hmean|
-      |--|--|--|--|
-      |BF| 65.8 (63.8, 68.0)| 44.1 (42.8, 45.5) | 44.8 (43.4, 46.3)|
-      |WA*| 68.4 (66.5, 70.4)| 35.8 (34.5, 37.1) | 40.4 (39.0, 41.8)|
-      |**Neural A*** | **87.7 (86.6, 88.9)**| 40.1 (38.9, 41.3) | 52.0 (50.7, 53.3)|
-
-      Of course, you can also directly write tables in HTML if needed. For more details, refer to the [UIKit Table documentation](https://getuikit.com/docs/table).
-      <h4>Motion Planning (MP) Dataset</h4>
-      <p>HTML version</p>
-      <div class="uk-overflow-auto">
-        <table class="uk-table uk-table-small uk-text-small uk-table-divider">
-          <thead>
-            <tr>
-              <th>Method</th>
-              <th>Opt</th>
-              <th>Exp</th>
-              <th>Hmean</th>
-            </tr>
-          </thead>
-          <tbody>
-            <tr>
-              <td>
-                BF
-                <br />
-                WA*
-              </td>
-              <td>
-                65.8 (63.8, 68.0)
-                <br />
-                68.4 (66.5, 70.4)
-              </td>
-              <td>
-                44.1 (42.8, 45.5)
-                <br />
-                35.8 (34.5, 37.1)
-              </td>
-              <td>
-                44.8 (43.4, 46.3)
-                <br />
-                40.4 (39.0, 41.8)
-              </td>
-            </tr>
-            <tr>
-              <td>
-                SAIL
-                <br />
-                SAIL-SL
-                <br />
-                BB-A*
-              </td>
-              <td>
-                5.7 (4.6, 6.8)
-                <br />
-                3.1 (2.3, 3.8)
-                <br />
-                31.2 (28.8, 33.5)
-              </td>
-              <td>
-                58.0 (56.1, 60.0)
-                <br />
-                57.6 (55.7, 59.6)
-                <br />
-                52.0 (50.2, 53.9)
-              </td>
-              <td>
-                7.7 (6.4, 9.0)
-                <br />
-                4.4 (3.5, 5.3)
-                <br />
-                31.1 (29.2, 33.0)
-              </td>
-            </tr>
-            <tr class="uk-active">
-              <td>
-                Neural BF
-                <br />
-                <b>Neural A*</b>
-              </td>
-              <td>
-                75.5 (73.8, 77.1)
-                <br />
-                <b>87.7 (86.6, 88.9)</b>
-              </td>
-              <td>
-                45.9 (44.6, 47.2)
-                <br />
-                40.1 (38.9, 41.3)
-              </td>
-              <td>
-                52.0 (50.7, 53.4)
-                <br />
-                52.0 (50.7, 53.3)
-              </td>
-            </tr>
-          </tbody>
-        </table>
-      </div>
-      <h3>Selected Path Planning Results</h3>
-      <img
-        src="assets/result1.png"
-        class="uk-align-center uk-responsive-width"
-        alt=""
-      />
-      <h3>Path Planning Results on SSD Dataset</h3>
-      <img
-        src="assets/result2.png"
-        class="uk-align-center uk-responsive-width"
-        alt=""
-      />
-  - title: KaTeX examples
-    text: >
-      $\KaTeX$ enables you to write mathematical expressions beautifully within your text (e.g. $\alpha$, $\beta$, $\gamma$ ).
-      $$ax^2 + bx + c = 0$$
-      $$ \int \oint \sum \prod $$
-      $$ \begin{CD} A @>a>> B \\ @VbVV @AAcA \\ C @= D \end{CD} $$
-      [KaTeX supports a wide range of mathematical symbols and equations](https://katex.org/docs/support_table.html), ensuring your technical content is both clear and visually appealing.
-      With markdown for text formatting and KaTeX for mathematical expressions, our template empowers you to communicate complex ideas effectively. Whether you're writing a scientific paper or a technical blog post, harnessing these tools will elevate your content and engage your readers.
-projects:
-  - title: 'maru: a miniature-sized wheeled robot for swarm robotics research'
-    journal: "CHI'24"
-    img: 'https://github.com/omron-sinicx/swarm-body/raw/main/images/teaser.jpg'
-    description: |
-      "maru" (= miniature assemblage adaptive robot unit) is a custom-made, miniature-sized, two-wheeled robot designed specifically for tabletop swarm robotics research.
-    url: https://github.com/omron-sinicx/swarm-body
-  - title: 'Language-Guided Pattern Formation for Swarm Robotics with Multi-Agent Reinforcement Learning'
-    journal: "IROS'24"
-    img: 'https://github.com/omron-sinicx/swarm-body/raw/main/images/teaser.jpg'
-    description: |
-      "maru" (= miniature assemblage adaptive robot unit) is a custom-made, miniature-sized, two-wheeled robot designed specifically for tabletop swarm robotics research.
-    url: https://github.com/omron-sinicx/swarm-body
->>>>>>> 4e440da0
+      While the time-based method is efficient in scenes where obstacles are stationary, as it always tracks the shortest distance, in dynamic scenes, unnecessary replanning can lead to path oscillation, and cases where it fails to reach the goal have been observed. On the other hand, our proposed method efficiently reaches the goal by replanning only at key points.