name: deploy
on:
  push:
    branches:
      - project-page

permissions:
  contents: read
  pages: write
  id-token: write

jobs:
  build:
    runs-on: ubuntu-22.04
    steps:
      - uses: actions/checkout@v4
      - name: Use Node.js 20
        uses: actions/setup-node@v4
        with:
          node-version: 20
      - name: install
        run: |
          npm install
      - name: build
        run: |
          npm run build
        continue-on-error: true
<<<<<<< HEAD
      - name: deploy
        uses: peaceiris/actions-gh-pages@v3
        with:
          github_token: ${{ secrets.PERSONAL_TOKEN }}
          publish_dir: ./build
#       - name: delete source branch
#         uses: dawidd6/action-delete-branch@v3
#         with:
#           github_token: ${{ secrets.PERSONAL_TOKEN }}
#           branches: project-page
=======
      - name: upload
        uses: actions/upload-pages-artifact@v2
        with:
          path: build
  deploy:
    needs: build
    runs-on: ubuntu-22.04
    environment:
      name: github-pages
      url: ${{ steps.deployment.outputs.page_url }}
    steps:
      - name: Deploy to GitHub Pages
        id: deployment
        uses: actions/deploy-pages@v3
>>>>>>> 4e440da0
<|MERGE_RESOLUTION|>--- conflicted
+++ resolved
@@ -25,18 +25,6 @@
         run: |
           npm run build
         continue-on-error: true
-<<<<<<< HEAD
-      - name: deploy
-        uses: peaceiris/actions-gh-pages@v3
-        with:
-          github_token: ${{ secrets.PERSONAL_TOKEN }}
-          publish_dir: ./build
-#       - name: delete source branch
-#         uses: dawidd6/action-delete-branch@v3
-#         with:
-#           github_token: ${{ secrets.PERSONAL_TOKEN }}
-#           branches: project-page
-=======
       - name: upload
         uses: actions/upload-pages-artifact@v2
         with:
@@ -50,5 +38,4 @@
     steps:
       - name: Deploy to GitHub Pages
         id: deployment
-        uses: actions/deploy-pages@v3
->>>>>>> 4e440da0
+        uses: actions/deploy-pages@v3