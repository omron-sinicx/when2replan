import React from 'react';
import { render } from 'react-dom';
<<<<<<< HEAD
// import teaser from '../images/teaser.svg';
import teaser from '../images/teaser.gif';
=======
>>>>>>> 4e440da0

import { marked } from 'marked';
import markedKatex from 'marked-katex-extension';
marked.use(markedKatex({ throwOnError: false }));

export default class Overview extends React.Component {
  constructor(props) {
    super(props);
  }
  render() {
    return (
      <div className="uk-section">
        <img
<<<<<<< HEAD
          src={teaser}
          className="uk-align-center"
          width="800px"
          height=""
=======
          src={require('../media/' + this.props.teaser)}
          className="uk-align-center uk-responsive-width"
>>>>>>> 4e440da0
          alt=""
        />
        {this.props.description && (
          <p className="uk-text-secondary uk-text-center uk-margin-bottom">
            <span
              className="uk-label uk-label-primary uk-text-center uk-text-bold"
              style={{ fontFamily: 'Poppins' }}
            >
              TL;DR
            </span>{' '}
            <span className="uk-text-secondary">{this.props.description}</span>
          </p>
        )}
        <h2 className="uk-heading-line uk-text-center">Overview</h2>
        <div
          dangerouslySetInnerHTML={{
            __html: marked.parse(this.props.overview),
          }}
        />
      </div>
    );
  }
}<|MERGE_RESOLUTION|>--- conflicted
+++ resolved
@@ -1,10 +1,5 @@
 import React from 'react';
 import { render } from 'react-dom';
-<<<<<<< HEAD
-// import teaser from '../images/teaser.svg';
-import teaser from '../images/teaser.gif';
-=======
->>>>>>> 4e440da0
 
 import { marked } from 'marked';
 import markedKatex from 'marked-katex-extension';
@@ -18,15 +13,8 @@
     return (
       <div className="uk-section">
         <img
-<<<<<<< HEAD
-          src={teaser}
-          className="uk-align-center"
-          width="800px"
-          height=""
-=======
           src={require('../media/' + this.props.teaser)}
           className="uk-align-center uk-responsive-width"
->>>>>>> 4e440da0
           alt=""
         />
         {this.props.description && (
